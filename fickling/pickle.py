--- conflicted
+++ resolved
@@ -382,6 +382,14 @@
             self.non_setstate_calls.append(node)
 
 
+class PickleDecodeError(ValueError):
+    pass
+
+
+class EmptyPickleError(PickleDecodeError):
+    pass
+
+
 class Pickled(OpcodeSequence):
     def __init__(self, opcodes: Iterable[Opcode]):
         self._opcodes: List[Opcode] = list(opcodes)
@@ -418,11 +426,6 @@
         # and then either immediately call the `eval` with a `Reduce` opcode (the default)
         # or optionally insert the `Reduce` at the end (and hope that the existing code cleans up its stack so it
         # remains how we left it! TODO: Add code to emulate the code afterward and confirm that the stack is sane!
-<<<<<<< HEAD
-        self.insert(0, Global.create(module, attr))
-        self.insert(1, Mark())
-        i = 2
-=======
         i = 0
         while isinstance(self[i], (Proto, Frame)):
             i += 1
@@ -430,7 +433,6 @@
         i += 1
         self.insert(i, Mark())
         i += 1
->>>>>>> 27e5edde
         for arg in args:
             self.insert(i, ConstantOpcode.new(arg))
             i += 1
@@ -438,10 +440,6 @@
         i += 1
         if run_first:
             self.insert(i, Reduce())
-<<<<<<< HEAD
-=======
-            i += 1
->>>>>>> 27e5edde
             if use_output_as_unpickle_result:
                 self.insert(-1, Pop())
         else:
@@ -518,36 +516,44 @@
     @staticmethod
     def load(pickled: Union[ByteString, BinaryIO]) -> "Pickled":
         pickled = Pickled.make_stream(pickled)
+        first_pos = pickled.tell()
         opcodes: List[Opcode] = []
         for info, arg, pos in genops(pickled):
-            if info.arg is None or info.arg.n == 0:
-                if pos is not None:
-                    pickled.seek(pos)
-                    data = pickled.read(1)
-                else:
-                    data = info.code
-            elif info.arg.n > 0 and pos is not None:
-                pickled.seek(pos)
-                data = pickled.read(1 + info.arg.n)
-            else:
-                data = None
             if (
                 pos is not None
                 and opcodes
                 and opcodes[-1].pos is not None
                 and not opcodes[-1].has_data()
+                and opcodes[-1].pos + len(opcodes[-1].info.code) < pos
             ):
                 pickled.seek(opcodes[-1].pos)
-                opcodes[-1].data = pickled.read(pos - opcodes[-1].pos)
+                opcodes[-1].data = pickled.read(pos - opcodes[-1].pos - len(opcodes[-1].info.code))
+            if pos is not None:
+                pickled.seek(pos + len(info.code))
+            if info.arg is None or info.arg.n == 0:
+                if pos is not None:
+                    data = None
+                else:
+                    data = info.code
+            elif info.arg.n > 0 and pos is not None:
+                data = pickled.read(info.arg.n)
+                if len(data) != info.arg.n:
+                    raise PickleDecodeError(f"Error decoding opcode {info.name} at offset {pos + len(info.code)}: "
+                                            f"Expected {info.arg.n} bytes of data but only read {len(data)}")
+            else:
+                data = None
             opcodes.append(Opcode(info=info, argument=arg, data=data, position=pos))
-        if opcodes and not opcodes[-1].has_data() and opcodes[-1].pos is not None:
-            pickled.seek(opcodes[-1].pos)
-            opcodes[-1].data = pickled.read()
         if opcodes:
-            last_pos = opcodes[-1].pos
-            if opcodes[-1].has_data():
-                last_pos += len(opcodes[-1].data)
-            pickled.seek(last_pos)
+            if opcodes[-1].pos is not None:
+                if not opcodes[-1].has_data():
+                    pickled.seek(opcodes[-1].pos)
+                    opcodes[-1].data = pickled.read()
+                last_pos = opcodes[-1].pos
+                if opcodes[-1].has_data():
+                    last_pos += len(opcodes[-1].data)
+                pickled.seek(last_pos)
+        else:
+            pickled.seek(first_pos)
         return Pickled(opcodes)
 
     @property
@@ -1343,8 +1349,11 @@
         while True:
             try:
                 pickles.append(Pickled.load(pickled))
-            except ValueError:
-                break
+            finally:
+                pass
+            #except ValueError as e:
+            #    print(e)
+            #    break
         if not pickles:
             raise ValueError("No pickle files detected")
         return StackedPickle(pickles)