--- conflicted
+++ resolved
@@ -187,12 +187,7 @@
         if context.pickled.has_invalid_opcode:
             yield AnalysisResult(
                 Severity.LIKELY_UNSAFE,
-<<<<<<< HEAD
-                "The file has invalid opcode(s). It is either corrupted"
-                " or attempting to bypass the pickle security analysis",
-=======
                 "The file has invalid opcode(s). It is either corrupted or attempting to bypass the pickle security analysis",
->>>>>>> 874079ce
             )
 
 
@@ -291,12 +286,7 @@
             if any(shortened.startswith(f"{c}(") for c in self.BAD_CALLS):
                 yield AnalysisResult(
                     Severity.OVERTLY_MALICIOUS,
-<<<<<<< HEAD
-                    f"Call to `{shortened}` is almost certainly evidence of a "
-                    "malicious pickle file",
-=======
                     f"Call to `{shortened}` is almost certainly evidence of a malicious pickle file",
->>>>>>> 874079ce
                     "OvertlyBadEval",
                     trigger=shortened,
                 )
@@ -324,12 +314,7 @@
                 # this is overtly bad, so record it and print it at the end
                 yield AnalysisResult(
                     Severity.OVERTLY_MALICIOUS,
-<<<<<<< HEAD
-                    f"Call to `{shortened}` is almost certainly evidence of a "
-                    "malicious pickle file",
-=======
                     f"Call to `{shortened}` is almost certainly evidence of a malicious pickle file",
->>>>>>> 874079ce
                     "OvertlyBadEval",
                     trigger=shortened,
                 )
